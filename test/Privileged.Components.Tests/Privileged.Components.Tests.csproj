<Project Sdk="Microsoft.NET.Sdk.Razor">

	<PropertyGroup>
		<TargetFramework>net8.0</TargetFramework>
		<Nullable>enable</Nullable>
		<IsPackable>false</IsPackable>
	</PropertyGroup>

	<ItemGroup>
		<Using Include="Bunit" />
		<Using Include="Bunit.TestDoubles" />
		<Using Include="Microsoft.Extensions.DependencyInjection" />
		<Using Include="Xunit" />
	</ItemGroup>

	<ItemGroup>
		<PackageReference Include="bunit" Version="1.26.64" />
		<PackageReference Include="FluentAssertions" Version="6.12.0" />
		<PackageReference Include="Microsoft.NET.Test.Sdk" Version="17.8.0" />
		<PackageReference Include="coverlet.collector" Version="6.0.2">
			<IncludeAssets>runtime; build; native; contentfiles; analyzers; buildtransitive</IncludeAssets>
			<PrivateAssets>all</PrivateAssets>
		</PackageReference>
	</ItemGroup>

	<ItemGroup>
<<<<<<< HEAD
		<PackageReference Include="xunit" Version="2.7.0" />
		<PackageReference Include="xunit.runner.visualstudio" Version="2.5.4">
=======
		<PackageReference Include="xunit" Version="2.6.2" />
		<PackageReference Include="xunit.runner.visualstudio" Version="2.5.7">
>>>>>>> 917da6d3
			<PrivateAssets>all</PrivateAssets>
			<IncludeAssets>runtime; build; native; contentfiles; analyzers</IncludeAssets>
		  </PackageReference>
	</ItemGroup>

	<ItemGroup>
	  <ProjectReference Include="..\..\src\Privileged.Components\Privileged.Components.csproj" />
	</ItemGroup>



</Project><|MERGE_RESOLUTION|>--- conflicted
+++ resolved
@@ -24,13 +24,8 @@
 	</ItemGroup>
 
 	<ItemGroup>
-<<<<<<< HEAD
 		<PackageReference Include="xunit" Version="2.7.0" />
-		<PackageReference Include="xunit.runner.visualstudio" Version="2.5.4">
-=======
-		<PackageReference Include="xunit" Version="2.6.2" />
 		<PackageReference Include="xunit.runner.visualstudio" Version="2.5.7">
->>>>>>> 917da6d3
 			<PrivateAssets>all</PrivateAssets>
 			<IncludeAssets>runtime; build; native; contentfiles; analyzers</IncludeAssets>
 		  </PackageReference>
